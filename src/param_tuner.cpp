--- conflicted
+++ resolved
@@ -50,12 +50,8 @@
   double LATERAL_BOUNDARY_MIN = 0.15; 
   double LATERAL_BOUNDARY_MAX = 0.6;
   double GOAL_RECOMPUTE_DISTANCE = 0.6;
-  
-<<<<<<< HEAD
   double CHANGE_LANE_Q = (-4.2*speed+45)*(M_PI/180);
-=======
-  double CHANGE_LANE_Q = (-5.45*speed+38.0)*(M_PI/180);
->>>>>>> 3450a652
+
     
   double SECURE_DISTANCE = max(1.0, t_est * speed);
   double LATERAL_LOOKAHEAD = max(1.5, 2.0 * t_est * speed);
